--- conflicted
+++ resolved
@@ -3,23 +3,13 @@
 import pytest
 
 from diofant import (acos, acosh, asinh, atan, cos, Derivative, diff, dsolve,
-<<<<<<< HEAD
-                   Dummy, Eq, erf, erfi, exp, Function, I, E, Integral, LambertW,
-                   Pow, log, O, pi, Rational, RootOf, simplify, sin, sqrt, sstr,
-                   Symbol, Subs, tan, asin, sinh, Piecewise, symbols, Poly, Integer)
-from diofant.solvers.ode import (_undetermined_coefficients_match, checkodesol,
-                               classify_ode, classify_sysode, constant_renumber,
-                               constantsimp, homogeneous_order, infinitesimals,
-                               checkinfsol, checksysodesol, solve_ics)
-=======
                      Dummy, Eq, erf, erfi, exp, Function, I, E, Integral, LambertW,
                      Pow, log, O, pi, Rational, RootOf, simplify, sin, sqrt, sstr,
-                     Symbol, tan, asin, sinh, Piecewise, symbols, Poly, Integer)
+                     Symbol, Subs, tan, asin, sinh, Piecewise, symbols, Poly, Integer)
 from diofant.solvers.ode import (_undetermined_coefficients_match, checkodesol,
                                  classify_ode, classify_sysode, constant_renumber,
                                  constantsimp, homogeneous_order, infinitesimals,
-                                 checkinfsol, checksysodesol)
->>>>>>> b302104f
+                                 checkinfsol, checksysodesol, solve_ics)
 from diofant.solvers.deutils import ode_order
 
 C0, C1, C2, C3, C4, C5, C6, C7, C8, C9, C10 = symbols('C0:11')
