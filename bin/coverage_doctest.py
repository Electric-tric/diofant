--- conflicted
+++ resolved
@@ -24,60 +24,6 @@
 import inspect
 from optparse import OptionParser
 
-<<<<<<< HEAD
-def parse_file(file, verbose=False):
-    skipped = []
-    missing_docstring = []
-    missing_doctest = []
-    has_doctest = []
-    indirect_doctest = []
-    while True:
-        i = file.find("def ")
-        if i == -1:
-            break
-
-        e = re.compile('\)\s*:')
-        m = e.search(file[i:])
-        if m is None:
-            break
-        j = m.end() + i
-
-        # "j" now points to the end of the function definition.
-
-        function_name = (' '.join(file[i:j].lstrip('def').split()))[:-1]
-        bare_function_name = function_name[:function_name.find("(")]
-
-        # XXX: We should also skip nested functions, which are internal and may
-        # be impossible to doctest.
-        skip_this = False
-        for skip in ['__dealloc__', '__new__', '_']:
-            if function_name.startswith(skip + '('):
-                skip_this = True
-                break
-        if function_name.startswith("_"):
-            # For the time being, let's skip all "private" functions, that
-            # begin with "_". Later, when our doctests are in a good shape, we
-            # may doctest those too.
-            skip_this = True
-        if skip_this:
-            if verbose:
-                skipped.append(function_name)
-            file = file[j:]
-            continue
-
-        k = file[j:].find('\n')
-        if k == -1:
-            break
-        k += j
-        kk = file[k+1:].find('\n')
-        if kk == -1:
-            break
-        kk += k+1
-
-        q0 = file[k:kk].find('"""')
-        if q0 == -1:
-            missing_docstring.append(function_name)
-=======
 # Load color templates, used from sympy/utilities/runtests.py
 color_templates = (
     ("Black"       , "0;30"),
@@ -158,7 +104,6 @@
         print_header('FUNCTIONS','*')
         if not f:
             print_header('No functions found!')
->>>>>>> 49f0b4b1
         else:
             if f_md:
                 print_header('Missing docstrings', '-')
