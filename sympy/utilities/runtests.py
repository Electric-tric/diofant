--- conflicted
+++ resolved
@@ -234,12 +234,8 @@
     For example, to run the solvers tests with colors turned off:
 
     >>> from sympy.utilities.runtests import run_all_tests
-<<<<<<< HEAD
     >>> run_all_tests(test_args=("solvers",),
     ... test_kwargs={"colors:False"}) # doctest: +SKIP
-=======
-    >>> run_all_tests(test_args=("solvers",), test_kwargs={"colors:False"}) # doctest: +SKIP
->>>>>>> bc35cf9e
 
     """
     tests_successful = True
@@ -1428,12 +1424,8 @@
 
         color : choose from the colors below, "" means default color
         align : "left"/"right", "left" is a normal print, "right" is aligned on
-<<<<<<< HEAD
                 the right-hand side of the screen, filled with spaces if
                 necessary
-=======
-                the right-hand side of the screen, filled with spaces if necessary
->>>>>>> bc35cf9e
         width : the screen width
 
         """
@@ -1492,12 +1484,8 @@
         if IS_PYTHON_3 and IS_WINDOWS:
             text = text.encode('raw_unicode_escape').decode('utf8', 'ignore')
         elif IS_PYTHON_3 and not sys.stdout.encoding.lower().startswith('utf'):
-<<<<<<< HEAD
             text = text.encode(sys.stdout.encoding, 'backslashreplace'
                               ).decode(sys.stdout.encoding)
-=======
-            text = text.encode(sys.stdout.encoding, 'backslashreplace').decode(sys.stdout.encoding)
->>>>>>> bc35cf9e
 
         if color == "":
             sys.stdout.write(text)
