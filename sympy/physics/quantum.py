--- conflicted
+++ resolved
@@ -4,11 +4,7 @@
 )
 from sympy.core.decorators import call_highest_priority
 from sympy.physics.hilbert import *
-<<<<<<< HEAD
 from sympy.core.numbers import Number
-=======
-from sympy.core. numbers import Number
->>>>>>> f4535ebc
 from sympy.core.symbol import Symbol, symbols
 
 """
@@ -271,11 +267,6 @@
     @call_highest_priority('__rpow__')
     def __pow__(self, other):
         #if not isinstance(other, (Mul, Add, Pow, Number, Symbol)):
-<<<<<<< HEAD
-        #    raise QuantumError("Can't raise Operator to %s" % (other.__class__.__name__,))
-=======
-        #   raise QuantumError("Can't raise Operator to %s" % (other.__class__.__name__,))
->>>>>>> f4535ebc
         return Pow(self, other)
 
     @call_highest_priority('__pow__')
