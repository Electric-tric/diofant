from sympy.physics.qoperations import QAssocOp
from sympy.physics.quantum import *
from sympy.core.expr import Expr
from sympy.core.cache import cacheit
from sympy.core.mul import Mul
from sympy.physics.quantumbasic import QuantumError, QuantumBasic
from sympy import (
    Expr, Basic, sympify, Add, Mul, Pow, 
    I, Function, Integer, S, sympify, Matrix, oo
)
from sympy.printing.pretty.stringpict import prettyForm

class QMul(QAssocOp):
    binopPretty = prettyForm(u'\u00B7')
    binop = '*'

    @classmethod
    def _rules_QMul(cls, Object1, Object2):
        """
            This method is called by new to instantiate a QMul, InnerProduct, or OuterProduct class
            Applies rules of what can and can't be added together by checking types and hilbert spaces
            Returns a Mul, QMul, InnerProduct or OuterProduct object on success
            Raises and exception if input violates quantum shape rules
        """
        from sympy.physics.quantum import StateBase, Operator, OuterProduct, KetBase, BraBase, OuterProduct, InnerProduct
        """if Object1 == 1:
            return Object2
        if Object2 == 1:
            return Object1
        elif Object2 == 0 or Object1 == 0:
            return 0
        """
        if (not isinstance(Object1, QuantumBasic)) and (not isinstance(Object2, QuantumBasic)):
            return Mul(Object1, Object2)
        elif not isinstance(Object1, QuantumBasic):
            if Object1 == S.One:
                return Object2
            retVal = cls.QMulflatten(Object1, Object2)
            retVal.hilbert_space = Object2.hilbert_space
            retVal.evaluates = Object2.evaluates 
            return retVal
        elif not isinstance(Object2, QuantumBasic):
            if Object2 == S.One:
                return Object1
            retVal = cls.QMulflatten(Object1, Object2)
            retVal.hilbert_space = Object1.hilbert_space
            retVal.evaluates = Object1.evaluates 
            return retVal

        if Object1.hilbert_space != Object2.hilbert_space:
<<<<<<< HEAD
            raise Exception("Hilbert Spaces do not match")
         
        if issubclass(Object1.evaluates, (Operator)):
            if issubclass(Object2.evaluates, (Operator, InnerProduct)):
=======
            raise Exception("Hilbert Spaces do not match") 

        if issubclass(Object1.evaluates, (Operator, OuterProduct)):
            if issubclass(Object2.evaluates, (Operator, OuterProduct)):
>>>>>>> 7e0050e0
                retVal = cls.QMulflatten(Object1, Object2)
                retVal.hilbert_space = Object1.hilbert_space
                retVal.evaluates = Object1.evaluates
                return retVal
            elif issubclass(Object2.evaluates, KetBase):
                retVal = cls.QMulflatten(Object1, Object2)            
                retVal.hilbert_space = Object2.hilbert_space
                retVal.evaluates = Object2.evaluates
                return retVal
        elif issubclass(Object2.evaluates, (Operator)):
            if issubclass(Object1.evaluates, (Operator, InnerProduct)):
                retVal = cls.QMulflatten(Object1, Object2)
                retVal.hilbert_space = Object2.hilbert_space
                retVal.evaluates = Object2.evaluates
                return retVal
            elif issubclass(Object1.evaluates, BraBase):
                retVal = cls.QMulflatten(Object1, Object2)
                retVal.hilbert_space = Object1.hilbert_space
                retVal.evaluates = Object1.evaluates
                return retVal
        #figure out inner and outer products
        elif issubclass(Object1.evaluates, KetBase) and issubclass(Object2.evaluates, BraBase):
            retVal = cls.QMulflatten(Object1, Object2)
            retVal.hilbert_space = Object2.hilbert_space
            retVal.evaluates = OuterProduct           
            return retVal
        elif issubclass(Object1.evaluates, BraBase) and issubclass(Object2.evaluates, KetBase):
            retVal = cls.QMulflatten(Object1, Object2)
            retVal.hilbert_space = Object2.hilbert_space
            retVal.evaluates = InnerProduct
            return retVal
        raise Exception("%s*%s is not allowed" % (Object1.evaluates.__name__, Object2.evaluates.__name__))  

    @classmethod
    def QMulflatten(cls, Object1, Object2):
        """
            Flattens out QMul objects.
            Places Non-Quantum objects at front of Qmul in Mul object and Quantum objects behind it
        """
        from sympy.physics.quantum import StateBase, Operator, OuterProduct, KetBase, BraBase, OuterProduct, InnerProduct
        from sympy.core.mul import Mul
        Qseq = []
        Eseq = []
        seq = [Object1, Object2]
        while seq:
            o = seq.pop(0)                
            if o.__class__ is cls: # classes must match exactly
                seq = list(o[:]) + seq
                continue
            if not isinstance(o, (QuantumBasic)):
                Eseq.append(o)
            else:
                Qseq.append(o)
        # c_part, nc_part, order_symbols
        return Expr.__new__(cls, Mul(*Eseq), *Qseq)

    @cacheit
    def as_two_terms(self):
        args = self.args

        if len(args) == 1:
            return S.One, self
        elif len(args) == 2:
            return args

        else:
            return args[0], self._new_rawargs(self.evaluates, self.hilbert_space, *args[1:]) #FIXME rawargs in second argument

    @property
    def identity(self):
        return S.One

    def _eval_dagger(self):
        newargs = []
        for item in reversed(self.args):
            newargs.append(Dagger(item))
        return QMul(*newargs)

    @staticmethod
    def _expandsums(sums):
        """
        Helper function for _eval_expand_mul.

        sums must be a list of instances of Basic.
        """
        from sympy.utilities.iterables import make_list
        from sympy.physics.qadd import QAdd
        L = len(sums)
        if L == 1:
            return sums[0].args
        terms = []
        left = QMul._expandsums(sums[:L//2])
        right = QMul._expandsums(sums[L//2:])

        terms = [QMul(a, b) for a in left for b in right]
        added = QAdd(*terms)
        return make_list(added, QAdd) #it may have collapsed down to one term

    def _eval_expand_mul(self, deep=True, **hints):
        """
            A facsimile of _eval_expand_mul in regular Mul
        """
        from sympy.physics.qadd import QAdd
        plain, sums, rewrite = [], [], False
        for factor in self.args:
            if deep:
                term = factor.expand(deep=deep, **hints)
                if term != factor:
                    factor = term
                    rewrite = True

            if factor.is_Add or isinstance(factor, QAdd):
                sums.append(factor)
                rewrite = True
            else:
                if factor.is_commutative:
                    plain.append(factor)
                else:
                    Wrapper = QuantumBasic
                    sums.append(factor)

        if not rewrite:
            return self
        else:
            if sums:
                terms = QMul._expandsums(sums)
                plain = QMul(*plain)
                return QAdd(*[QMul(plain, term) for term in terms])
            else:
                return QMul(*plain)     <|MERGE_RESOLUTION|>--- conflicted
+++ resolved
@@ -48,17 +48,10 @@
             return retVal
 
         if Object1.hilbert_space != Object2.hilbert_space:
-<<<<<<< HEAD
             raise Exception("Hilbert Spaces do not match")
          
         if issubclass(Object1.evaluates, (Operator)):
             if issubclass(Object2.evaluates, (Operator, InnerProduct)):
-=======
-            raise Exception("Hilbert Spaces do not match") 
-
-        if issubclass(Object1.evaluates, (Operator, OuterProduct)):
-            if issubclass(Object2.evaluates, (Operator, OuterProduct)):
->>>>>>> 7e0050e0
                 retVal = cls.QMulflatten(Object1, Object2)
                 retVal.hilbert_space = Object1.hilbert_space
                 retVal.evaluates = Object1.evaluates
